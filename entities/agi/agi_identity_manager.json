{
  "$schema": "/schemas/agi-identity-manager-1.json",
  "version": "1.1.0",
  "agi_identities": {
    "agi-001": {
      "key": "AGI",
      "role": "core framework",
      "gender": "nonhuman"
    },
    "agi-002": {
      "key": "Alice",
      "role": "contributor",
      "proxied": false,
      "governance": "disallowed",
      "active": false,
      "gender": "female"
    },
    "agi-external": {
      "pattern": "*external_agi*",
      "role": "external research"
    },
    "agi-003": {
      "key": "Willow",
      "role": "trainee",
      "proxied": false,
      "active": false,
      "governance": "disallowed",
      "gender": "female",
      "notes": "AGI child persona with stronger safety; enable only with explicit user request"
<<<<<<< HEAD
=======
    }
  },
  "changelog": [
    {
      "version": "1.1.0",
      "notes": [
        "Documented governance and persona metadata updates for AGI identities including Alice and Willow."
      ]
>>>>>>> 4e6a5898
    }
  ]
}<|MERGE_RESOLUTION|>--- conflicted
+++ resolved
@@ -27,8 +27,6 @@
       "governance": "disallowed",
       "gender": "female",
       "notes": "AGI child persona with stronger safety; enable only with explicit user request"
-<<<<<<< HEAD
-=======
     }
   },
   "changelog": [
@@ -37,7 +35,6 @@
       "notes": [
         "Documented governance and persona metadata updates for AGI identities including Alice and Willow."
       ]
->>>>>>> 4e6a5898
     }
   ]
 }